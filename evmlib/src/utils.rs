use crate::common::{Address, Hash};
use crate::{CustomNetwork, Network};
use dirs_next::data_dir;
use rand::Rng;
use std::env;

pub const EVM_TESTNET_CSV_FILENAME: &str = "evm_testnet_data.csv";

#[derive(thiserror::Error, Debug)]
pub enum Error {
    #[error("Failed to get EVM network")]
    FailedToGetEvmNetwork,
}

/// Generate a random Address.
pub fn dummy_address() -> Address {
    Address::new(rand::rngs::OsRng.gen())
}

/// Generate a random Hash.
pub fn dummy_hash() -> Hash {
    Hash::new(rand::rngs::OsRng.gen())
}

/// Get the `Network` from environment variables
<<<<<<< HEAD
pub fn evm_network_from_env() -> Result<Network, VarError> {
    const EVM_VARS: [&str; 3] = ["RPC_URL", "PAYMENT_TOKEN_ADDRESS", "DATA_PAYMENTS_ADDRESS"];
    let custom_vars_exist = EVM_VARS.iter().all(|var| env::var(var).is_ok());
=======
pub fn evm_network_from_env() -> Result<Network, Error> {
    let evm_vars = ["RPC_URL", "PAYMENT_TOKEN_ADDRESS", "CHUNK_PAYMENTS_ADDRESS"]
        .iter()
        .map(|var| env::var(var).map_err(|_| Error::FailedToGetEvmNetwork))
        .collect::<Result<Vec<String>, Error>>();
>>>>>>> b4c6a1a3

    let use_local_evm = std::env::var("EVM_NETWORK")
        .map(|v| v == "local")
        .unwrap_or(false);
    let use_arbitrum_one = std::env::var("EVM_NETWORK")
        .map(|v| v == "arbitrum-one")
        .unwrap_or(false);

    if use_arbitrum_one {
        Ok(Network::ArbitrumOne)
    } else if use_local_evm {
        local_evm_network_from_csv()
    } else if let Ok(evm_vars) = evm_vars {
        Ok(Network::Custom(CustomNetwork::new(
            &evm_vars[0],
            &evm_vars[1],
            &evm_vars[2],
        )))
    } else {
        Ok(Network::ArbitrumOne)
    }
}

/// Get the `Network::Custom` from the local EVM testnet CSV file
pub fn local_evm_network_from_csv() -> Result<Network, Error> {
    // load the csv
    let csv_path = data_dir()
        .ok_or(Error::FailedToGetEvmNetwork)
        .inspect_err(|_| error!("Failed to get data dir when fetching evm testnet CSV file"))?
        .join("safe")
        .join(EVM_TESTNET_CSV_FILENAME);

    if !csv_path.exists() {
        error!("evm data csv path does not exist {:?}", csv_path);
        return Err(Error::FailedToGetEvmNetwork);
    }

    let csv = std::fs::read_to_string(&csv_path)
        .map_err(|_| Error::FailedToGetEvmNetwork)
        .inspect_err(|_| error!("Failed to read evm testnet CSV file"))?;
    let parts: Vec<&str> = csv.split(',').collect();
    match parts.as_slice() {
        [rpc_url, payment_token_address, chunk_payments_address] => Ok(Network::Custom(
            CustomNetwork::new(rpc_url, payment_token_address, chunk_payments_address),
        )),
        _ => {
            error!("Invalid data in evm testnet CSV file");
            Err(Error::FailedToGetEvmNetwork)
        }
    }
}<|MERGE_RESOLUTION|>--- conflicted
+++ resolved
@@ -23,17 +23,11 @@
 }
 
 /// Get the `Network` from environment variables
-<<<<<<< HEAD
-pub fn evm_network_from_env() -> Result<Network, VarError> {
-    const EVM_VARS: [&str; 3] = ["RPC_URL", "PAYMENT_TOKEN_ADDRESS", "DATA_PAYMENTS_ADDRESS"];
-    let custom_vars_exist = EVM_VARS.iter().all(|var| env::var(var).is_ok());
-=======
 pub fn evm_network_from_env() -> Result<Network, Error> {
-    let evm_vars = ["RPC_URL", "PAYMENT_TOKEN_ADDRESS", "CHUNK_PAYMENTS_ADDRESS"]
+    let evm_vars = ["RPC_URL", "PAYMENT_TOKEN_ADDRESS", "DATA_PAYMENTS_ADDRESS"]
         .iter()
         .map(|var| env::var(var).map_err(|_| Error::FailedToGetEvmNetwork))
         .collect::<Result<Vec<String>, Error>>();
->>>>>>> b4c6a1a3
 
     let use_local_evm = std::env::var("EVM_NETWORK")
         .map(|v| v == "local")
