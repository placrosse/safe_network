[package]
authors = ["MaidSafe Developers <dev@maidsafe.net>"]
description = "RPC client for the Autonomi node"
edition = "2021"
homepage = "https://maidsafe.net"
license = "GPL-3.0"
name = "ant-node-rpc-client"
readme = "README.md"
repository = "https://github.com/maidsafe/autonomi"
version = "0.6.37"

[[bin]]
name = "antnode_rpc_client"
path = "src/main.rs"

[features]
nightly = []

[dependencies]
<<<<<<< HEAD
ant-build-info = { path = "../ant-build-info", version = "0.1.19" }
ant-logging = { path = "../ant-logging", version = "0.2.40" }
ant-protocol = { path = "../ant-protocol", version = "0.17.15", features = ["rpc"] }
ant-node = { path = "../ant-node", version = "0.112.6" }
ant-service-management = { path = "../ant-service-management", version = "0.4.3" }
=======
ant-build-info = { path = "../ant-build-info", version = "0.1.20" }
ant-logging = { path = "../ant-logging", version = "0.2.41" }
ant-protocol = { path = "../ant-protocol", version = "0.3.0", features=["rpc"] }
ant-node = { path = "../ant-node", version = "0.3.0" }
ant-service-management = { path = "../ant-service-management", version = "0.4.4" }
>>>>>>> 9828d923
async-trait = "0.1"
bls = { package = "blsttc", version = "8.0.1" }
clap = { version = "4.2.1", features = ["derive"] }
color-eyre = "0.6.3"
hex = "~0.4.3"
libp2p = { version = "0.54.1", features = ["kad"] }
libp2p-identity = { version = "0.2.7", features = ["rand"] }
thiserror = "1.0.23"
# # watch out updating this, protoc compiler needs to be installed on all build systems
# # arm builds + musl are very problematic
tonic = { version = "0.6.2" }
tokio = { version = "1.32.0", features = ["rt"] }
tokio-stream = { version = "~0.1.12" }
tracing = { version = "~0.1.26" }
tracing-core = "0.1.30"

[lints]
workspace = true<|MERGE_RESOLUTION|>--- conflicted
+++ resolved
@@ -17,19 +17,11 @@
 nightly = []
 
 [dependencies]
-<<<<<<< HEAD
-ant-build-info = { path = "../ant-build-info", version = "0.1.19" }
-ant-logging = { path = "../ant-logging", version = "0.2.40" }
-ant-protocol = { path = "../ant-protocol", version = "0.17.15", features = ["rpc"] }
-ant-node = { path = "../ant-node", version = "0.112.6" }
-ant-service-management = { path = "../ant-service-management", version = "0.4.3" }
-=======
 ant-build-info = { path = "../ant-build-info", version = "0.1.20" }
 ant-logging = { path = "../ant-logging", version = "0.2.41" }
-ant-protocol = { path = "../ant-protocol", version = "0.3.0", features=["rpc"] }
+ant-protocol = { path = "../ant-protocol", version = "0.3.0", features = ["rpc"] }
 ant-node = { path = "../ant-node", version = "0.3.0" }
 ant-service-management = { path = "../ant-service-management", version = "0.4.4" }
->>>>>>> 9828d923
 async-trait = "0.1"
 bls = { package = "blsttc", version = "8.0.1" }
 clap = { version = "4.2.1", features = ["derive"] }
