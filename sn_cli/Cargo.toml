--- conflicted
+++ resolved
@@ -28,12 +28,8 @@
 dirs-next = "~2.0.0"
 hex = "~0.4.3"
 libp2p = { version="0.51", features = ["identify", "kad"] }
-<<<<<<< HEAD
 sn_build_info = { path="../sn_build_info", version = "0.1.1" }
-sn_client = { path = "../sn_client", version = "0.85.1" }
-=======
 sn_client = { path = "../sn_client", version = "0.85.2" }
->>>>>>> 5e42ac4e
 sn_dbc = { version = "19.0.0", features = ["serdes"] }
 sn_transfers = { path = "../sn_transfers", version = "0.1.0" }
 sn_logging = { path = "../sn_logging", version = "0.1.1" }
